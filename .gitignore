--- conflicted
+++ resolved
@@ -1,9 +1,5 @@
 .idea
 demo/build
 node_modules
-<<<<<<< HEAD
 .DS_Store
-=======
-.DS_Store
-.vscode
->>>>>>> 33036d76
+.vscode